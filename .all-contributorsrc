{
  "files": [
    "README.md"
  ],
  "imageSize": 100,
  "commit": false,
  "contributors": [
    {
      "login": "FedericoGarza",
      "name": "fede",
      "avatar_url": "https://avatars.githubusercontent.com/u/10517170?v=4",
      "profile": "https://github.com/FedericoGarza",
      "contributions": [
        "code"
      ]
    },
    {
      "login": "gdevos010",
      "name": "Greg DeVos",
      "avatar_url": "https://avatars.githubusercontent.com/u/15316026?v=4",
      "profile": "https://github.com/gdevos010",
      "contributions": [
        "ideas"
      ]
    },
    {
<<<<<<< HEAD
      "login": "mergenthaler",
      "name": "mergenthaler",
      "avatar_url": "https://avatars.githubusercontent.com/u/4086186?v=4",
      "profile": "https://github.com/mergenthaler",
      "contributions": [
        "doc"
=======
      "login": "kdgutier",
      "name": "Kin",
      "avatar_url": "https://avatars.githubusercontent.com/u/19935241?v=4",
      "profile": "https://github.com/kdgutier",
      "contributions": [
        "code",
        "bug",
        "data"
>>>>>>> 355b57ae
      ]
    }
  ],
  "contributorsPerLine": 7,
  "projectName": "neuralforecast",
  "projectOwner": "Nixtla",
  "repoType": "github",
  "repoHost": "https://github.com",
  "skipCi": true
}<|MERGE_RESOLUTION|>--- conflicted
+++ resolved
@@ -24,14 +24,15 @@
       ]
     },
     {
-<<<<<<< HEAD
       "login": "mergenthaler",
       "name": "mergenthaler",
       "avatar_url": "https://avatars.githubusercontent.com/u/4086186?v=4",
       "profile": "https://github.com/mergenthaler",
       "contributions": [
         "doc"
-=======
+      ]
+    },
+    {
       "login": "kdgutier",
       "name": "Kin",
       "avatar_url": "https://avatars.githubusercontent.com/u/19935241?v=4",
@@ -40,7 +41,6 @@
         "code",
         "bug",
         "data"
->>>>>>> 355b57ae
       ]
     }
   ],
